--- conflicted
+++ resolved
@@ -324,8 +324,6 @@
         Retrieve configuration from the given file
   -debug
         Debug mode
-<<<<<<< HEAD
-=======
   -port int
         Sever port (default 8000)
   -version
@@ -388,7 +386,6 @@
 
   -file-safe-chars string
         File safe characters to be excluded from image key escape
->>>>>>> eb6a92ca
   -file-loader-base-dir string
         Base directory for File Loader. Enable File Loader only if this value present
   -file-loader-path-prefix string
