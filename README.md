# Imagor

[![Build Status](https://github.com/cshum/imagor/workflows/build/badge.svg)](https://github.com/cshum/imagor/actions)
[![Docker](https://img.shields.io/badge/docker-shumc/imagor-blue.svg)](https://hub.docker.com/r/shumc/imagor/)

Imagor is a fast, Docker-ready image processing server written in Go.

Imagor uses one of the most efficient image processing library
[libvips](https://github.com/libvips/libvips). It is typically 4-8x [faster](https://github.com/libvips/libvips/wiki/Speed-and-memory-use) than using the quickest ImageMagick and GraphicsMagick settings.

Imagor is a Go application that is highly optimized for concurrent requests. It is ready to be installed and used in any Unix environment, and ready to be containerized using Docker.

Imagor adopts the [Thumbor](https://thumbor.readthedocs.io/en/latest/usage.html#image-endpoint) URL syntax and covers most of the web image processing use cases. If these fit your requirements, Imagor would be a lightweight, high performance drop-in replacement.

### Quick Start

```bash
docker run -p 8000:8000 shumc/imagor -imagor-unsafe
```

Original images:
```
https://raw.githubusercontent.com/cshum/imagor/master/testdata/gopher.png
https://raw.githubusercontent.com/cshum/imagor/master/testdata/dancing-banana.gif
https://raw.githubusercontent.com/cshum/imagor/master/testdata/gopher-front.png
```
<img src="https://raw.githubusercontent.com/cshum/imagor/master/testdata/gopher.png" height="100" /> <img src="https://raw.githubusercontent.com/cshum/imagor/master/testdata/dancing-banana.gif" height="100" /> <img src="https://raw.githubusercontent.com/cshum/imagor/master/testdata/gopher-front.png" height="100" />

Try out the following image URLs:
```
http://localhost:8000/unsafe/fit-in/200x200/filters:fill(white):format(jpeg)/https://raw.githubusercontent.com/cshum/imagor/master/testdata/gopher.png
http://localhost:8000/unsafe/200x200/top/filters:fill(white):format(jpeg)/https://raw.githubusercontent.com/cshum/imagor/master/testdata/gopher.png
http://localhost:8000/unsafe/fit-in/-180x180/10x10/filters:hue(290):saturation(100):fill(yellow):format(jpeg):quality(80)/raw.githubusercontent.com/cshum/imagor/master/testdata/gopher.png
http://localhost:8000/unsafe/30x40:100x150/filters:fill(cyan)/raw.githubusercontent.com/cshum/imagor/master/testdata/dancing-banana.gif
http://localhost:8000/unsafe/fit-in/200x150/filters:fill(yellow):watermark(raw.githubusercontent.com/cshum/imagor/master/testdata/gopher-front.png,repeat,bottom,0,40,40)/raw.githubusercontent.com/cshum/imagor/master/testdata/dancing-banana.gif
```
<img src="https://raw.githubusercontent.com/cshum/imagor/master/testdata/demo1.jpg" height="100" /> <img src="https://raw.githubusercontent.com/cshum/imagor/master/testdata/demo2.jpg" height="100" /> <img src="https://raw.githubusercontent.com/cshum/imagor/master/testdata/demo4.jpg" height="100" /> <img src="https://raw.githubusercontent.com/cshum/imagor/master/testdata/demo3.gif" height="100" /> <img src="https://raw.githubusercontent.com/cshum/imagor/master/testdata/demo5.gif" height="100" />  


### Imagor Endpoint

Imagor endpoint is a series of URL parts which defines the image operations, followed by the image URI:

```
/HASH|unsafe/trim/AxB:CxD/fit-in/stretch/-Ex-F/GxH:IxJ/HALIGN/VALIGN/smart/filters:NAME(ARGS):NAME(ARGS):.../IMAGE
```

- `HASH` is the URL Signature hash, or `unsafe` if unsafe mode is used
- `trim` removes surrounding space in images using top-left pixel color
- `AxB:CxD` means manually crop the image at left-top point `AxB` and right-bottom point `CxD`. Coordinates can also be provided as float values between 0 and 1 (percentage of image dimensions)
- `fit-in` means that the generated image should not be auto-cropped and otherwise just fit in an imaginary box specified by `ExF`
- `stretch` means resize the image to `ExF` without keeping its aspect ratios
- `-Ex-F` means resize the image to be `ExF` of width per height size. The minus signs mean flip horizontally and vertically
- `GxH:IxJ` add left-top padding `GxH` and right-bottom padding `IxJ`
- `HALIGN` is horizontal alignment of crop. Accepts `left`, `right` or `center`, defaults to `center`
- `VALIGN` is vertical alignment of crop. Accepts `top`, `bottom` or `middle`, defaults to `middle`
- `smart` means using smart detection of focal points
- `filters` a pipeline of image filter operations to be applied, see filters section
- `IMAGE` is the image URI

Imagor provides utilities for previewing and generating Imagor endpoint URI, including the [imagorpath](https://github.com/cshum/imagor/tree/master/imagorpath) Go package and the `/params` endpoint:

#### `GET /params`

Prepending `/params` to the existing endpoint returns the endpoint attributes in JSON form, useful for preview:

```
curl http://localhost:8000/params/g5bMqZvxaQK65qFPaP1qlJOTuLM=/fit-in/500x400/0x20/filters:fill(white)/raw.githubusercontent.com/cshum/imagor/master/testdata/gopher.png

{
  "path": "fit-in/500x400/0x20/filters:fill(white)/raw.githubusercontent.com/cshum/imagor/master/testdata/gopher.png",
  "image": "raw.githubusercontent.com/cshum/imagor/master/testdata/gopher.png",
  "hash": "g5bMqZvxaQK65qFPaP1qlJOTuLM=",
  "fit_in": true,
  "width": 500,
  "height": 400,
  "padding_top": 20,
  "padding_bottom": 20,
  "filters": [
    {
      "name": "fill",
      "args": "white"
    }
  ]
}
```

### Filters

Filters `/filters:NAME(ARGS):NAME(ARGS):.../` is a pipeline of image operations that will be sequentially applied to the image. Examples:

```
/filters:fill(white):format(jpeg)/
/filters:hue(290):saturation(100):fill(yellow):format(jpeg):quality(80)/
/filters:fill(white):watermark(raw.githubusercontent.com/cshum/imagor/master/testdata/gopher-front.png,repeat,bottom,10):format(jpeg)/
```

Imagor supports the following filters:

- `background_color(color)` sets the background color of a transparent image
  - `color` the color name or hexadecimal rgb expression without the “#” character
- `blur(sigma)` applies gaussian blur to the image
- `brightness(amount)` increases or decreases the image brightness
  - `amount` -100 to 100, the amount in % to increase or decrease the image brightness
- `contrast(amount)` increases or decreases the image contrast
  - `amount` -100 to 100, the amount in % to increase or decrease the image contrast
- `fill(color)` fill the missing area or transparent image with the specified color:
  - `color` - color name or hexadecimal rgb expression without the “#” character
    - If color is "blur" - missing parts are filled with blurred original image.
    - If color is "auto" - the top left image pixel will be chosen as the filling color
- `format(format)` specifies the output format of the image
  - `format` accepts jpeg, png, gif, webp, jp2, tiff
- `frames(n[, delay])` set the number of frames to repeat for animation with gif or webp. Otherwise, stack all the frames vertically
  - `n` number of frames to repeat
  - `delay` frames delay in milliseconds, default 100
- `grayscale()` changes the image to grayscale
- `hue(angle)` increases or decreases the image hue
  - `angle` the angle in degree to increase or decrease the hue rotation
- `proportion(percentage)` scales image to the proportion percentage of the image dimension
- `quality(amount)` changes the overall quality of the image, does nothing for png
  - `amount` 0 to 100, the quality level in %
- `rgb(r,g,b)` amount of color in each of the rgb channels in %. Can range from -100 to 100
- `rotate(angle)` rotates the given image according to the angle value passed
  - `angle` accepts 0, 90, 180, 270
- `round_corner(rx [, ry [, color]])` adds rounded corners to the image with the specified color as background
  - `rx`, `ry` amount of pixel to use as radius. ry = rx if ry is not provided
  - `color` the color name or hexadecimal rgb expression without the “#” character
- `saturation(amount)` increases or decreases the image saturation
  - `amount` -100 to 100, the amount in % to increase or decrease the image saturation
- `sharpen(sigma)` sharpens the image
- `upscale()` upscale the image if `fit-in` is used
- `watermark(image, x, y, alpha [, w_ratio [, h_ratio]])` adds a watermark to the image. It can be positioned inside the image with the alpha channel specified and optionally resized based on the image size by specifying the ratio
  - `image` watermark image URI, using the same image loader configured for Imagor
  - `x` horizontal position that the watermark will be in:
    - Positive numbers indicate position from the left and negative numbers indicate position from the right.
    - Number followed by a `p` e.g. 20p means calculating the value from the image width as percentage
    - `left`,`right`,`center` positioned left, right or centered respectively
    - `repeat` the watermark will be repeated horizontally
  - `y` vertical position that the watermark will be in:
    - Positive numbers indicate position from the top and negative numbers indicate position from the bottom.
    - Number followed by a `p` e.g. 20p means calculating the value from the image height as percentage
    - `top`,`bottom`,`center` positioned top, bottom or centered respectively
    - `repeat` the watermark will be repeated vertically
  - `alpha` watermark image transparency, a number between 0 (fully opaque) and 100 (fully transparent).
  - `w_ratio` percentage of the width of the image the watermark should fit-in
  - `h_ratio` percentage of the height of the image the watermark should fit-in

### Loader, Storage and Result Storage

Imagor `Loader`, `Storage` and `Result Storage` are the building blocks for loading and saving images from various sources:

- `Loader` loads image. Enable `Loader` where you wish to load images from, but without modifying it e.g. static directory.
- `Storage` loads and saves image. This allows subsequent requests for the same image loads directly from the storage, instead of HTTP source.
- `Result Storage` loads and saves the processed image. This allows subsequent request of the same parameters loads from the result storage, saving processing resources.

Imagor provides built-in adaptors that support HTTP(s), Proxy, File System, AWS S3 and Google Cloud Storage. By default, `HTTP Loader` is used as fallback. You can choose to enable additional adaptors that fit your use cases.

#### File System

Docker Compose example with file system, using mounted volume:
```yaml
version: "3"
services:
  imagor:
    image: shumc/imagor:latest
    volumes:
      - ./:/mnt/data
    environment:
      PORT: 8000
      IMAGOR_UNSAFE: 1 # unsafe URL for testing

      FILE_LOADER_BASE_DIR: /mnt/data # enable file loader by specifying base dir

      FILE_STORAGE_BASE_DIR: /mnt/data # enable file storage by specifying base dir

      FILE_RESULT_STORAGE_BASE_DIR: /mnt/data/result # enable file result storage by specifying base dir
    ports:
      - "8000:8000"
```

#### AWS S3

Docker Compose example with AWS S3. Also works with S3 compatible such as MinIO, DigitalOcean Space.
```yaml
version: "3"
services:
  imagor:
    image: shumc/imagor:latest
    environment:
      PORT: 8000
      IMAGOR_SECRET: mysecret # secret key for URL signature
      AWS_ACCESS_KEY_ID: ...
      AWS_SECRET_ACCESS_KEY: ...
      AWS_REGION: ...

      S3_LOADER_BUCKET: mybucket # enable S3 loader by specifying bucket
      S3_LOADER_BASE_DIR: images # optional

      S3_STORAGE_BUCKET: mybucket # enable S3 storage by specifying bucket
      S3_STORAGE_BASE_DIR: images # optional

      S3_RESULT_STORAGE_BUCKET: mybucket # enable S3 result storage by specifying bucket
      S3_RESULT_STORAGE_BASE_DIR: images/result # optional

      S3_ENDPOINT: ... # optional - alternative endpoint for S3 compatible, such as MinIO
    ports:
      - "8000:8000"
```

#### Google Cloud Storage

Docker Compose example with Google Cloud Storage:
```yaml
version: "3"
services:
  imagor:
    image: shumc/imagor:latest
    volumes:
      - ./googlesecret:/etc/secrets/google
    environment:
      PORT: 8000
      IMAGOR_SECRET: mysecret # secret key for URL signature
      GOOGLE_APPLICATION_CREDENTIALS: /etc/secrets/google/appcredentials.json # google cloud secrets file

      GCLOUD_LOADER_BUCKET: mybucket # enable loader by specifying bucket
      GCLOUD_LOADER_BASE_DIR: images # optional

      GCLOUD_STORAGE_BUCKET: mybucket # enable storage by specifying bucket
      GCLOUD_STORAGE_BASE_DIR: images # optional

      GCLOUD_RESULT_STORAGE_BUCKET: mybucket # enable result storage by specifying bucket
      GCLOUD_RESULT_STORAGE_BASE_DIR: images/result # optional
      GCLOUD_RESULT_STORAGE_ACL: publicRead # optional - see https://cloud.google.com/storage/docs/json_api/v1/objects/insert
    ports:
      - "8000:8000"
```

### Security

#### URL Signature

In production environment, it is highly recommended turning off `IMAGOR_UNSAFE` and setting up URL signature using `IMAGOR_SECRET`, to prevent DDoS attacks that abuse multiple image operations.

The URL signature hash is based on SHA digest, created by taking the URL path (excluding `/unsafe/`) with secret. The hash is then Base64 URL encoded.
An example in Node.js:

```javascript
var hmacSHA1 = require("crypto-js/hmac-sha1")
var Base64 = require("crypto-js/enc-base64")

function sign(path, secret) {
  var hash = hmacSHA1(path, secret)
  hash = Base64.stringify(hash).replace(/\+/g, '-').replace(/\//g, '_')
  return hash + '/' + path
}

console.log(sign('500x500/top/raw.githubusercontent.com/cshum/imagor/master/testdata/gopher.png', 'mysecret'))
// cST4Ko5_FqwT3BDn-Wf4gO3RFSk=/500x500/top/raw.githubusercontent.com/cshum/imagor/master/testdata/gopher.png
```

### Configurations

Imagor supports command-line arguments, see available options `imagor -h`. You may check [main.go](https://github.com/cshum/imagor/blob/master/cmd/imagor/main.go) for better understanding the initialization sequences.

Imagor also supports environment variables or `.env` file for the arguments equivalent in capitalized snake case. For instances `-imagor-secret` would become `IMAGOR_SECRET`:

```bash
# both are equivalent

imagor -debug -imagor-secret 1234

DEBUG=1 IMAGOR_SECRET=1234 imagor
```

Available options:

```
imagor -h
Usage of imagor:
  -debug
        Debug mode
  -port int
        Sever port (default 8000)
  -version
        Imagor version

  -imagor-secret string
        Secret key for signing Imagor URL
  -imagor-unsafe
        Unsafe Imagor that does not require URL signature. Prone to URL tampering
<<<<<<< HEAD
  -imagor-auto-webp
        Output WebP format automatically if browser supports
=======
  -imagor-base-path-redirect string
        URL to redirect for Imagor / base path e.g. https://www.google.com
>>>>>>> f0a1a09d
  -imagor-cache-header-ttl duration
        Imagor HTTP cache header ttl for successful image response. Set -1 for no-cache (default 24h0m0s)
  -imagor-request-timeout duration
        Timeout for performing Imagor request (default 30s)
  -imagor-load-timeout duration
        Timeout for Imagor Loader request, should be smaller than imagor-request-timeout (default 20s)
  -imagor-save-timeout duration
        Timeout for saving image to Imagor Storage (default 20s)
  -imagor-process-timeout duration
        Timeout for image processing (default 20s)
  -imagor-process-concurrency int
        Imagor semaphore size for process concurrency control. Set -1 for no limit (default -1)

  -server-address string
        Server address
  -server-cors
        Enable CORS
  -server-strip-query-string
        Enable strip query string redirection
  -server-path-prefix string
        Server path prefix
  -server-access-log
        Enable server access log

  -http-loader-allowed-sources string
        HTTP Loader allowed hosts whitelist to load images from if set. Accept csv wth glob pattern e.g. *.google.com,*.github.com.
  -http-loader-forward-headers string
        Forward request header to HTTP Loader request by csv e.g. User-Agent,Accept
  -http-loader-forward-client-headers
        Forward browser client request headers to HTTP Loader request
  -http-loader-insecure-skip-verify-transport
        HTTP Loader to use HTTP transport with InsecureSkipVerify true
  -http-loader-max-allowed-size int
        HTTP Loader maximum allowed size in bytes for loading images if set
  -http-loader-proxy-urls string
        HTTP Loader Proxy URLs. Enable HTTP Loader proxy only if this value present. Accept csv of proxy urls e.g. http://user:pass@host:port,http://user:pass@host:port
  -http-loader-proxy-allowed-sources string
        HTTP Loader Proxy allowed hosts that enable proxy transport, if proxy URLs are set. Accept csv wth glob pattern e.g. *.google.com,*.github.com.
  -http-loader-default-scheme string
<<<<<<< HEAD
        HTTP Loader default scheme if not specified by image path (default "https")
=======
        HTTP Loader default scheme if not specified by image path. Set "nil" to disable default scheme. (default "https")
  -http-loader-accept string
        HTTP Loader set request Accept header and validate response Content-Type header (default "image/*")
>>>>>>> f0a1a09d
  -http-loader-disable
        Disable HTTP Loader

  -file-safe-chars string
        File safe characters to be excluded from image key escape
  -file-loader-base-dir string
        Base directory for File Loader. Enable File Loader only if this value present
  -file-loader-path-prefix string
        Base path prefix for File Loader
  -file-result-storage-base-dir string
        Base directory for File Result Storage. Enable File Result Storage only if this value present
  -file-result-storage-mkdir-permission string
        File Result Storage mkdir permission (default "0755")
  -file-result-storage-path-prefix string
        Base path prefix for File Result Storage
  -file-result-storage-write-permission string
        File Storage write permission (default "0666")
  -file-result-storage-expiration duration
        File Result Storage expiration duration e.g. 24h. Default no expiration
  -file-storage-base-dir string
        Base directory for File Storage. Enable File Storage only if this value present
  -file-storage-path-prefix string
        Base path prefix for File Storage
  -file-storage-mkdir-permission string
        File Storage mkdir permission (default "0755")
  -file-storage-write-permission string
        File Storage write permission (default "0666")
  -file-storage-expiration duration
        File Storage expiration duration e.g. 24h. Default no expiration

  -aws-access-key-id string
        AWS Access Key ID. Required if using S3 Loader or S3 Storage
  -aws-region string
        AWS Region. Required if using S3 Loader or S3 Storage
  -aws-secret-access-key string
        AWS Secret Access Key. Required if using S3 Loader or S3 Storage
  -s3-endpoint string
        Optional S3 Endpoint to override default
  -s3-safe-chars string
        S3 safe characters to be excluded from image key escape
  -s3-force-path-style
        S3 force the request to use path-style addressing s3.amazonaws.com/bucket/key, instead of bucket.s3.amazonaws.com/key
  -s3-loader-bucket string
        S3 Bucket for S3 Loader. Enable S3 Loader only if this value present
  -s3-loader-base-dir string
        Base directory for S3 Loader
  -s3-loader-path-prefix string
        Base path prefix for S3 Loader
  -s3-result-storage-bucket string
        S3 Bucket for S3 Result Storage. Enable S3 Result Storage only if this value present
  -s3-result-storage-base-dir string
        Base directory for S3 Result Storage
  -s3-result-storage-path-prefix string
        Base path prefix for S3 Result Storage
  -s3-result-storage-acl string
        Upload ACL for S3 Result Storage (default "public-read")
  -s3-result-storage-expiration duration
        S3 Result Storage expiration duration e.g. 24h. Default no expiration
  -s3-storage-bucket string
        S3 Bucket for S3 Storage. Enable S3 Storage only if this value present
  -s3-storage-base-dir string
        Base directory for S3 Storage
  -s3-storage-path-prefix string
        Base path prefix for S3 Storage
  -s3-storage-acl string
        Upload ACL for S3 Storage (default "public-read")
  -s3-storage-expiration duration
        S3 Storage expiration duration e.g. 24h. Default no expiration

  -gcloud-safe-chars string
        Google Cloud safe characters to be excluded from image key escape
  -gcloud-loader-base-dir string
        Base directory for Google Cloud Loader
  -gcloud-loader-bucket string
        Bucket name for Google Cloud Storage Loader. Enable Google Cloud Loader only if this value present
  -gcloud-loader-path-prefix string
        Base path prefix for Google Cloud Loader
  -gcloud-result-storage-acl string
        Upload ACL for Google Cloud Result Storage
  -gcloud-result-storage-base-dir string
        Base directory for Google Cloud Result Storage
  -gcloud-result-storage-bucket string
        Bucket name for Google Cloud Result Storage. Enable Google Cloud Result Storage only if this value present
  -gcloud-result-storage-expiration duration
        Google Cloud Result Storage expiration duration e.g. 24h. Default no expiration
  -gcloud-result-storage-path-prefix string
        Base path prefix for Google Cloud Result Storage
  -gcloud-storage-acl string
        Upload ACL for Google Cloud Storage
  -gcloud-storage-base-dir string
        Base directory for Google Cloud
  -gcloud-storage-bucket string
        Bucket name for Google Cloud Storage. Enable Google Cloud Storage only if this value present
  -gcloud-storage-expiration duration
        Google Cloud Storage expiration duration e.g. 24h. Default no expiration
  -gcloud-storage-path-prefix string
        Base path prefix for Google Cloud Storage
        
  -vips-max-animation-frames int
        VIPS maximum number of animation frames to be loaded. Set 1 to disable animation, -1 for unlimited.
  -vips-disable-blur
        VIPS disable blur operations for vips processor
  -vips-disable-filters string
        VIPS disable filters by csv e.g. blur,watermark,rgb
  -vips-max-filter-ops int
        VIPS maximum number of filter operations allowed (default 10)
  -vips-max-height int
        VIPS max image height
  -vips-max-width int
        VIPS max image width
  -vips-concurrency int
        VIPS concurrency. Set -1 to be the number of CPU cores (default 1)
  -vips-max-cache-files int
        VIPS max cache files
  -vips-max-cache-mem int
        VIPS max cache mem
  -vips-max-cache-size int
        VIPS max cache size
  -vips-mozjpeg
        VIPS enable maximum compression with MozJPEG. Requires mozjpeg to be installed
```<|MERGE_RESOLUTION|>--- conflicted
+++ resolved
@@ -288,13 +288,10 @@
         Secret key for signing Imagor URL
   -imagor-unsafe
         Unsafe Imagor that does not require URL signature. Prone to URL tampering
-<<<<<<< HEAD
+  -imagor-base-path-redirect string
+        URL to redirect for Imagor / base path e.g. https://www.google.com
   -imagor-auto-webp
         Output WebP format automatically if browser supports
-=======
-  -imagor-base-path-redirect string
-        URL to redirect for Imagor / base path e.g. https://www.google.com
->>>>>>> f0a1a09d
   -imagor-cache-header-ttl duration
         Imagor HTTP cache header ttl for successful image response. Set -1 for no-cache (default 24h0m0s)
   -imagor-request-timeout duration
@@ -334,13 +331,10 @@
   -http-loader-proxy-allowed-sources string
         HTTP Loader Proxy allowed hosts that enable proxy transport, if proxy URLs are set. Accept csv wth glob pattern e.g. *.google.com,*.github.com.
   -http-loader-default-scheme string
-<<<<<<< HEAD
-        HTTP Loader default scheme if not specified by image path (default "https")
-=======
         HTTP Loader default scheme if not specified by image path. Set "nil" to disable default scheme. (default "https")
   -http-loader-accept string
         HTTP Loader set request Accept header and validate response Content-Type header (default "image/*")
->>>>>>> f0a1a09d
+        HTTP Loader default scheme if not specified by image path (default "https")
   -http-loader-disable
         Disable HTTP Loader
 
